# Copyright 2014 Google Inc. All rights reserved.
#
# Licensed under the Apache License, Version 2.0 (the "License");
# you may not use this file except in compliance with the License.
# You may obtain a copy of the License at
#
#  http://www.apache.org/licenses/LICENSE-2.0
#
# Unless required by applicable law or agreed to in writing, software
# distributed under the License is distributed on an "AS IS" BASIS,
# WITHOUT WARRANTIES OR CONDITIONS OF ANY KIND, either express or implied.
# See the License for the specific language governing permissions and
# limitations under the License.

"""Implements HTTP client helper functionality."""

import json
import urllib
import httplib2

# TODO(nikhilko): Start using the requests library instead.
# TODO(nikhilko): Create a specific exception type


class Http(object):
  """A helper class for making HTTP requests.
  """

  def __init__(self):
    pass

  @staticmethod
  def request(url, args=None, data=None, headers=None, method=None,
              credentials=None, raw_response=False):
    """Issues HTTP requests.

    Args:
      url: the URL to request.
      args: optional query string arguments.
      data: optional data to be sent within the request.
      headers: optional headers to include in the request.
      method: optional HTTP method to use. If unspecified this is inferred
          (GET or POST) based on the existence of request data.
      credentials: optional set of credentials to authorize the request.
      raw_response: whether the raw response content should be returned as-is.
    Returns:
      The parsed response object.
    Raises:
      Exception when the HTTP request fails or the response cannot be processed.
    """
    if headers is None:
      headers = {}

    headers['user-agent'] = 'GoogleCloudDataLab/1.0'
    # Add querystring to the URL if there are any arguments.
    if args is not None:
      qs = urllib.urlencode(args)
      url = url + '?' + qs

    # Setup method to POST if unspecified, and appropriate request headers
    # if there is data to be sent within the request.
    if data is not None:
      if method is None:
        method = 'POST'

      if data != '':
        # If there is a content type specified, use it (and the data) as-is.
        # Otherwise, assume JSON, and serialize the data object.
        if not headers.has_key('Content-Type'):
          data = json.dumps(data)
          headers['Content-Type'] = 'application/json'
      headers['Content-Length'] = str(len(data))
    else:
      if method == 'POST':
        headers['Content-Length'] = '0'

    # If the method is still unset, i.e. it was unspecified, and there
    # was no data to be POSTed, then default to GET request.
    if method is None:
      method = 'GET'

    # Create an Http object to issue requests. Associate the credentials
    # with it if specified to perform authorization.
    #
    # TODO(nikhilko):
    # SSL cert validation seemingly fails, and workarounds are not amenable
    # to implementing in library code. So configure the Http object to skip
    # doing so, in the interim.
    http = httplib2.Http()
    http.disable_ssl_certificate_validation = True
    if credentials is not None:
      http = credentials.authorize(http)

    try:
      response, content = http.request(url,
                                       method=method,
                                       body=data,
                                       headers=headers)
      if 200 <= response.status < 300:
        if raw_response:
          return content
        return json.loads(content)
      else:
<<<<<<< HEAD
        raise Exception(('HTTP request failed.', response.status, content))
    except ValueError as e:
      raise Exception('Failed to process HTTP response: %s' % e)
    except httplib2.HttpLib2Error as e:
      raise Exception('Failed to send HTTP request: %s' % e)
=======
        raise RequestException(response.status, content)
    except ValueError:
      raise Exception('Failed to process HTTP response.')
    except httplib2.HttpLib2Error:
      raise Exception('Failed to send HTTP request.')


class RequestException(Exception):

  def __init__(self, status, content):
    self.status = status
    self.content = content
    try:
      self.message = json.loads(content)['error']['errors'][0]['message']
    except Exception:
      self.message = 'HTTP request failed'

  def __str__(self):
    return self.message
>>>>>>> c5801d8e
<|MERGE_RESOLUTION|>--- conflicted
+++ resolved
@@ -101,13 +101,6 @@
           return content
         return json.loads(content)
       else:
-<<<<<<< HEAD
-        raise Exception(('HTTP request failed.', response.status, content))
-    except ValueError as e:
-      raise Exception('Failed to process HTTP response: %s' % e)
-    except httplib2.HttpLib2Error as e:
-      raise Exception('Failed to send HTTP request: %s' % e)
-=======
         raise RequestException(response.status, content)
     except ValueError:
       raise Exception('Failed to process HTTP response.')
@@ -127,4 +120,3 @@
 
   def __str__(self):
     return self.message
->>>>>>> c5801d8e
