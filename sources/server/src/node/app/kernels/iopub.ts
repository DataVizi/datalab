/*
 * Copyright 2014 Google Inc. All rights reserved.
 *
 * Licensed under the Apache License, Version 2.0 (the "License"); you may not use this file except
 * in compliance with the License. You may obtain a copy of the License at
 *
 * http://www.apache.org/licenses/LICENSE-2.0
 *
 * Unless required by applicable law or agreed to in writing, software distributed under the License
 * is distributed on an "AS IS" BASIS, WITHOUT WARRANTIES OR CONDITIONS OF ANY KIND, either express
 * or implied. See the License for the specific language governing permissions and limitations under
 * the License.
 */


import ipy = require('../messages/ipy');
import channels = require('./channels');


/**
 * Client for communicating with the iopub channel of a running IPython kernel.
 *
 * Hides the details of the IPython messaging protocol from the caller.
 */
export class IOPubChannelClient extends channels.ChannelClient {

  _delegateKernelStatusHandler: app.EventHandler<app.KernelStatus>;
  _delegateOutputDataHandler: app.EventHandler<app.OutputData>;

  constructor (
      connectionUrl: string,
      port: number,
      onKernelStatus: app.EventHandler<app.KernelStatus>,
      onOutputData: app.EventHandler<app.OutputData>) {

    super (connectionUrl, port, 'iopub-' + port, 'sub');

    this._delegateKernelStatusHandler = onKernelStatus;
    this._delegateOutputDataHandler = onOutputData;
  }

  connect () {
    super.connect();
    this._socket.subscribe(''); // Subscribe to all topics
  }

  /**
<<<<<<< HEAD
   * Default no-op message delegation handlers
   */
  _delegateKernelStatusHandler (status: app.KernelStatus): void {}
  _delegateOutputDataHandler (output: app.OutputData): void {}

  /**
   * Specifies a callback to handle kernel status messages
   */
  onKernelStatus (callback: app.EventHandler<app.KernelStatus>): void {
    this._delegateKernelStatusHandler = callback;
  }

  /**
   * Specifies a callback to handle kernel output data messages
   */
  onOutputData (callback: app.EventHandler<app.OutputData>): void {
    this._delegateOutputDataHandler = callback;
  }


  /**
=======
>>>>>>> ff5bd45c
   * Note: Upcoming changes to the IPython messaging protocol will remap the (protocol version 4.1)
   * message types used below. Therefore, using internal names that align with the proposed names
   * for upcoming protocol versions.
   *
   * See: https://github.com/ipython/ipython/wiki/IPEP-13:-Updating-the-Message-Spec
   *
   * Notebook server-to-kernel mappings will be 1:1 and thus some iopub messages will be redundant,
   * because there is effectively a single kernel client, instead of multiple. Because of this,
   * the pyerr and pyin messages are both swallowed here. The data contained within pyin and pyerr
   * are both fully captured by the execute_reply/execute_request combination of messages.
   */
  _receive () {
    var message = ipy.parseIPyMessage(arguments);

    switch (message.header.msg_type) {
      case 'display_data':
        this._handleDisplayData(message);
        break;

      case 'pyerr':
        // no-op
        break;

      case 'pyin':
        // no-op
        break;

      case 'pyout':
        this._handleExecuteResult(message);
        break;

      case 'status':
        this._handleKernelStatus(message);
        break;

      case 'stream':
        this._handleStreamData(message);
        break;

      default: // No defined handler for the type, so log it and move on
        console.log('Unhandled message type "' + message.header.msg_type + '" received');
        return;
    }

  }

  /**
   * Converts IPython message data for a display_data msg to an internal message and delegates
   */
  _handleDisplayData (message: app.ipy.Message) {
    var displayData: app.OutputData = {
      type: 'result',
      mimetypeBundle: message.content.data,
      requestId: message.parentHeader.msg_id
    }

    this._delegateOutputDataHandler(displayData);
  }

  /**
   * Converts IPython message data for a execute_result msg to an internal message and delegates
   */
  _handleExecuteResult (message: app.ipy.Message) {

    var result: app.OutputData = {
      type: 'result',
      mimetypeBundle: message.content.data,
      requestId: message.parentHeader.msg_id
    };

    this._delegateOutputDataHandler (result);
  }

  /**
   * Converts IPython message data for a kernel status msg to an internal message and delegates
   */
  _handleKernelStatus (message: app.ipy.Message) {

    var status: app.KernelStatus = {
      status: message.content.execution_state,
      requestId: message.parentHeader.msg_id
    };

    this._delegateKernelStatusHandler (status);
  }

  /**
   * Converts IPython message data for a stream output (stdout/stderr) and delegates
   */
  _handleStreamData (message: app.ipy.Message) {

    var streamData: app.OutputData = {
      // the content.name field should have value in {'stdout', 'stderr'}
      type: message.content.name,
      mimetypeBundle: {
        'text/plain': message.content.data
      },
      requestId: message.parentHeader.msg_id
    }

    this._delegateOutputDataHandler(streamData);
  }

}<|MERGE_RESOLUTION|>--- conflicted
+++ resolved
@@ -45,30 +45,6 @@
   }
 
   /**
-<<<<<<< HEAD
-   * Default no-op message delegation handlers
-   */
-  _delegateKernelStatusHandler (status: app.KernelStatus): void {}
-  _delegateOutputDataHandler (output: app.OutputData): void {}
-
-  /**
-   * Specifies a callback to handle kernel status messages
-   */
-  onKernelStatus (callback: app.EventHandler<app.KernelStatus>): void {
-    this._delegateKernelStatusHandler = callback;
-  }
-
-  /**
-   * Specifies a callback to handle kernel output data messages
-   */
-  onOutputData (callback: app.EventHandler<app.OutputData>): void {
-    this._delegateOutputDataHandler = callback;
-  }
-
-
-  /**
-=======
->>>>>>> ff5bd45c
    * Note: Upcoming changes to the IPython messaging protocol will remap the (protocol version 4.1)
    * message types used below. Therefore, using internal names that align with the proposed names
    * for upcoming protocol versions.
